######################################################################
#
# EPrints::Extras;
#
######################################################################
#
#
######################################################################

=pod

=head1 NAME

B<EPrints::Extras> - Alternate versions of certain methods.

=head1 DESCRIPTION

This module contains methods provided as alternates to the
default render or input methods.

=head1 METHODS

=over 4

=cut 

package EPrints::Extras;

use warnings;
use strict;



######################################################################
=pod

=item $xhtml = EPrints::Extras::render_xhtml_field( $session, $field,
$value )

Return an XHTML DOM object of the contents of $value. In the case of
an error parsing the XML in $value return an XHTML DOM object 
describing the problem.

This is intented to be used by the render_single_value metadata 
field option, as an alternative to the default text renderer. 

This allows through any XML element, so could cause problems if
people start using SCRIPT to make pop-up windows. A later version
may allow a limited set of elements only.

=cut
######################################################################

sub render_xhtml_field
{
	my( $session , $field , $value ) = @_;

	if( !defined $value ) { return $session->make_doc_fragment; }
        my( %c ) = (
                ParseParamEnt => 0,
                ErrorContext => 2,
                NoLWP => 1 );

		local $SIG{__DIE__};
        my $doc = eval { EPrints::XML::parse_xml_string( "<fragment>".$value."</fragment>" ); };
        if( $@ )
        {
                my $err = $@;
                $err =~ s# at /.*##;
		my $pre = $session->make_element( "pre" );
		$pre->appendChild( $session->make_text( "Error parsing XML in render_xhtml_field: ".$err ) );
		return $pre;
        }
	my $fragment = $session->make_doc_fragment;
	my $top = ($doc->getElementsByTagName( "fragment" ))[0];
	foreach my $node ( $top->getChildNodes )
	{
		$fragment->appendChild(
			$session->clone_for_me( $node, 1 ) );
	}
	EPrints::XML::dispose( $doc );
		
	return $fragment;
}

######################################################################
=pod

=item $xhtml = EPrints::Extras::render_preformatted_field( $session, $field, $value )

Return an XHTML DOM object of the contents of $value.

The contents of $value will be rendered in an HTML <pre>
element. 

=cut
######################################################################

sub render_preformatted_field
{
	my( $session , $field , $value ) = @_;

	my $pre = $session->make_element( "pre" );
	$value =~ s/\r\n/\n/g;
	$pre->appendChild( $session->make_text( $value ) );
		
	return $pre;
}

######################################################################
=pod

=item $xhtml = EPrints::Extras::render_hightlighted_field( $session, $field, $value )

Return an XHTML DOM object of the contents of $value.

The contents of $value will be rendered in an HTML <pre>
element. 

=cut
######################################################################

sub render_highlighted_field
{
	my( $session , $field , $value, $alllangs, $nolink, $object ) = @_;

	my $div = $session->make_element( "div", class=>"ep_highlight" );
	my $v=$field->render_value_actual( $session, $value, $alllangs, $nolink, $object );
	$div->appendChild( $v );	
	return $div;
}

sub render_lookup_list
{
	my( $session, $rows ) = @_;

	my $ul = $session->make_element( "ul" );

	my $first = 1;
	foreach my $row (@$rows)
	{
		my $li = $session->make_element( "li" );
		$ul->appendChild( $li );
		if( $first )
		{
			$li->setAttribute( "class", "ep_first" );
			$first = 0;
		}
		if( defined($row->{xhtml}) )
		{
			$li->appendChild( $row->{xhtml} );
		}
		elsif( defined($row->{desc}) )
		{
			$li->appendChild( $session->make_text( $row->{desc} ) );
		}
		my @values = @{$row->{values}};
		my $ul = $session->make_element( "ul" );
		$li->appendChild( $ul );
		for(my $i = 0; $i < @values; $i+=2)
		{
			my( $name, $value ) = @values[$i,$i+1];
			my $li = $session->make_element( "li", id => $name );
			$ul->appendChild( $li );
			$li->appendChild( $session->make_text( $value ) );
		}
	}

	return $ul;
}

######################################################################
=pod

=item $xhtml = EPrints::Extras::render_url_truncate_end( $session, $field, $value )

Hyper link the URL but truncate the end part if it gets longer 
than 50 characters.

=cut
######################################################################

sub render_url_truncate_end
{
	my( $session, $field, $value ) = @_;

	my $len = 50;	
	my $link = $session->render_link( $value );
	my $text = $value;
	if( length( $value ) > $len )
	{
		$text = substr( $value, 0, $len-3 )."...";
	}
	$link->appendChild( $session->make_text( $text ) );
	return $link
}

######################################################################
=pod

=item $xhtml = EPrints::Extras::render_url_truncate_middle( $session, $field, $value )

Hyper link the URL but truncate the middle part if it gets longer 
than 50 characters.

=cut
######################################################################

sub render_url_truncate_middle
{
	my( $session, $field, $value ) = @_;

	my $len = 50;
	my $link = $session->render_link( $value );
	my $text = $value;
	if( length( $value ) > $len )
	{
		my $before = ($len-3)/2;
		my $after  = $len - $before - 1;
		$text = substr( $value, 0, $before )."...".substr( $value, -$after, -1 );
	}
	$link->appendChild( $session->make_text( $text ) );
	return $link
}

######################################################################
=pod

=item $xhtml = EPrints::Extras::render_related_url( $session, $field, $value )

Hyper link the URL but truncate the middle part if it gets longer 
than 40 characters.

=cut
######################################################################

sub render_related_url
{
	my( $session, $field, $value ) = @_;

	my $f = $field->get_property( "fields_cache" );
	my $fmap = {};	
	foreach my $field_conf ( @{$f} )
	{
		my $fieldname = $field_conf->{name};
		my $field = $field->{dataset}->get_field( $fieldname );
		$fmap->{$field_conf->{sub_name}} = $field;
	}

	my $ul = $session->make_element( "ul" );
	foreach my $row ( @{$value} )
	{
		my $li = $session->make_element( "li" );
		my $link;
		if( defined $row->{url} )
		{
			$link = $session->render_link( $row->{url} );
			if( defined $row->{type} )
			{
				$link->appendChild( $fmap->{type}->render_single_value( $session, $row->{type} ) );
			}
			else
			{
				my $text = $row->{url};
				if( length( $text ) > 40 ) { $text = substr( $text, 0, 40 )."..."; }
				$link->appendChild( $session->make_text( $text ) );
			}
		}
		else
		{
<<<<<<< HEAD
			$session->get_repository->log( '[warning] EPrints::Extras::render_related_url Can\'t render related URL with no link.' );
			$link = $session->make_element( "span" );
			$link->appendChild( $session->make_text( '[' . $session->phrase( 'lib/metafield:unspecified' ) . ']' ) );
			if( defined $row->{type} )
			{
				$link->appendChild( $fmap->{type}->render_single_value( $session, $row->{type} ) );
			}
=======
			my $text = $row->{url};
			my $len = 40;
			if( length( $text ) > $len ) {
				my $before = ($len-3)/2;
				my $after = $len - $before - 1;
				$text = substr( $text, 0, $before )."...".substr( $text, -$after, -1 );
			}
			$link->appendChild( $session->make_text( $text ) );
>>>>>>> 4b910805
		}
		$li->appendChild( $link );
		$ul->appendChild( $li );
	}

	return $ul;
}

######################################################################
=pod

=item $orderkey = EPrints::Extras::english_title_orderkey( $field, $value, $dataset )

Strip the leading a/an/the and any non alpha numerics from the start of a orderkey
value. Suitable for make_single_value_orderkey on the title field.

=cut
######################################################################

sub english_title_orderkey 
{
        my( $field, $value, $dataset ) = @_;

        $value =~ s/^[^a-z0-9]+//gi;
        if( $value =~ s/^(a|an|the) [^a-z0-9]*//i ) { $value .= ", $1"; }

        return $value;
}

######################################################################
=pod

=item $xhtml_dom = EPrints::Extras::render_possible_doi( $field, $value, $dataset )

If the field looks like it contains a DOI then link it.

=cut
######################################################################

sub render_possible_doi
{
	my( $session, $field, $value ) = @_; 

	$value = "" unless defined $value;
	$value =~ s!^http://dx\.doi\.org/!!;

	if( $value !~ m!(doi:)?10(\.[^./]+)+/.+!i ) { return $session->make_text( $value ); }
	
	$value =~ s!^doi:!!i;

	my $url = "http://dx.doi.org/$value";
	my $link = $session->render_link( $url, "_blank" ); 
	$link->appendChild( $session->make_text( $value ) );
	return $link; 
}


######################################################################
=pod

=back

=cut
######################################################################

1; # For use/require success


=head1 COPYRIGHT

=for COPYRIGHT BEGIN

Copyright 2000-2011 University of Southampton.

=for COPYRIGHT END

=for LICENSE BEGIN

This file is part of EPrints L<http://www.eprints.org/>.

EPrints is free software: you can redistribute it and/or modify it
under the terms of the GNU Lesser General Public License as published
by the Free Software Foundation, either version 3 of the License, or
(at your option) any later version.

EPrints is distributed in the hope that it will be useful, but WITHOUT
ANY WARRANTY; without even the implied warranty of MERCHANTABILITY or
FITNESS FOR A PARTICULAR PURPOSE.  See the GNU Lesser General Public
License for more details.

You should have received a copy of the GNU Lesser General Public
License along with EPrints.  If not, see L<http://www.gnu.org/licenses/>.

=for LICENSE END
<|MERGE_RESOLUTION|>--- conflicted
+++ resolved
@@ -262,13 +262,17 @@
 			else
 			{
 				my $text = $row->{url};
-				if( length( $text ) > 40 ) { $text = substr( $text, 0, 40 )."..."; }
+				my $len = 40;
+				if( length( $text ) > $len ) {
+					my $before = ($len-3)/2;
+					my $after = $len - $before - 1;
+					$text = substr( $text, 0, $before )."...".substr( $text, -$after, -1 );
+				}
 				$link->appendChild( $session->make_text( $text ) );
 			}
 		}
 		else
 		{
-<<<<<<< HEAD
 			$session->get_repository->log( '[warning] EPrints::Extras::render_related_url Can\'t render related URL with no link.' );
 			$link = $session->make_element( "span" );
 			$link->appendChild( $session->make_text( '[' . $session->phrase( 'lib/metafield:unspecified' ) . ']' ) );
@@ -276,16 +280,6 @@
 			{
 				$link->appendChild( $fmap->{type}->render_single_value( $session, $row->{type} ) );
 			}
-=======
-			my $text = $row->{url};
-			my $len = 40;
-			if( length( $text ) > $len ) {
-				my $before = ($len-3)/2;
-				my $after = $len - $before - 1;
-				$text = substr( $text, 0, $before )."...".substr( $text, -$after, -1 );
-			}
-			$link->appendChild( $session->make_text( $text ) );
->>>>>>> 4b910805
 		}
 		$li->appendChild( $link );
 		$ul->appendChild( $li );
